--- conflicted
+++ resolved
@@ -77,56 +77,8 @@
             dataset, batch_size=self.batch_size, sampler=train_sampler
         )
 
-<<<<<<< HEAD
-        correct, total = 0, 0   
-        for xs, ts, *extra in loader:  # Unpack the extra values (if any)
-            xs = xs.to(self.device).float()   
-            ts = ts.to(self.device).float()   # Ensure the target labels are on the correct device
-            zs = self.model.forward(xs)  # Get logits from the model
-            # pred = zs.max(1, keepdim=True)[1]  # Get the predicted class
-            correct += torch.round(zs).eq(ts).sum().item()  # Compute the number of correct predictions            
-            total += int(ts.shape[0] * ts.shape[1])  # Total number of samples
-
-        return correct / total  # Return the accuracy for this epoch
-
-class Wrench2ContactStateTrainer:
-
-    def __init__(self, training_folder, training_param_dict): 
-        self.training_folder = training_folder 
-        self.training_param_dict = training_param_dict 
-
-        self.seed = training_param_dict["seed"] 
-        self.device = training_param_dict["device"] 
-        if self.device == "cuda" and not torch.cuda.is_available(): 
-            self.device = "cpu" 
-            print("CUDA not available, using CPU instead") 
-        
-        N_classes = 8 # FIXME: there's probably a cleaner way to make this a function of the data input 
-        self.model = BinaryVectorPredictor([11, 128, 128, 128, 128, 128, 128, 128, 128, N_classes]).to(self.device)  
-
-        self.batch_size = training_param_dict["batch_size"]
-        self.num_epochs = training_param_dict["epochs"]
-        self.learning_rate = training_param_dict["learning_rate"]
-        self.weight_decay = training_param_dict["weight_decay"]
-        self.log_freq = training_param_dict["log_freq"]
-        self.dataset_filename = training_param_dict["dataset_file"]
-        self.save_model = training_param_dict["save_model"]
-        self.exp_name = training_param_dict["name"] 
-
-        self.criterion = nn.BCELoss().to(self.device) 
-
-        # self.network_loss_func = nn.MSELoss().to(self.device) # FIXME: update loss for classification 
-
-        self.optimizer = torch.optim.SGD(self.model.parameters(), lr=self.learning_rate, weight_decay=self.weight_decay) 
-
-        self.train_dataloader = torch.utils.data.DataLoader(
-            Wrench2ContactStateDataset(self.dataset_filename), 
-            batch_size=self.batch_size, 
-            shuffle=True, 
-=======
         self.val_dataloader = DataLoader(
             dataset, batch_size=self.batch_size, sampler=val_sampler
->>>>>>> ee85b37c
         )
 
     def validate(self):
